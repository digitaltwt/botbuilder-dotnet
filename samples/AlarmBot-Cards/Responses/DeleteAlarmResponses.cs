﻿// Copyright (c) Microsoft Corporation. All rights reserved.
// Licensed under the MIT License.

using System.Collections.Generic;
using System.Linq;
using System.Threading.Tasks;
using AdaptiveCards;
using AlarmBot.Models;
using Microsoft.Bot.Builder;
<<<<<<< HEAD
using Microsoft.Bot.Builder.Core.Extensions;
=======
>>>>>>> 142b3255
using Microsoft.Bot.Schema;

namespace AlarmBot.Responses
{
    public static class DeleteAlarmTopicResponses 
    {
        public static IMessageActivity AlarmsCard(IBotContext context, IEnumerable<Alarm> alarms, string title, string message)
        {
            IMessageActivity reply = context.Request.CreateReply();
<<<<<<< HEAD

=======
>>>>>>> 142b3255
            var card = new AdaptiveCard();
            card.Body.Add(new TextBlock() { Text = title, Size = TextSize.Large, Wrap = true, Weight = TextWeight.Bolder });
            if (message != null)
                card.Body.Add(new TextBlock() { Text = message, Wrap = true });

            if (alarms.Any())
            {
                FactSet factSet = new FactSet();
                int i = 1;
                foreach (var alarm in alarms)
                    factSet.Facts.Add(new AdaptiveCards.Fact($"{i++}. {alarm.Title}", alarm.Time.Value.ToString("f")));
                card.Body.Add(factSet);

                i = 1;
                reply.SuggestedActions = new SuggestedActions(
                    actions: alarms.Select(alarm =>
                        new CardAction(type: ActionTypes.ImBack,
                            title: $"{i} {alarm.Title}",
                            value: i.ToString(),
                            displayText: i.ToString(),
                            text: i++.ToString())).ToList());
            }
            else
                card.Body.Add(new TextBlock() { Text = "There are no alarms defined", Weight = TextWeight.Lighter });
            reply.Attachments.Add(new Attachment(AdaptiveCard.ContentType, content: card));
            return reply;
        }

<<<<<<< HEAD
        public static void ReplyWithNoAlarms(IBotContext context)
=======
        public static async Task ReplyWithNoAlarms(IBotContext context)
>>>>>>> 142b3255
        {
            await context.SendActivity($"There are no alarms defined.");
        }
<<<<<<< HEAD

        public static void ReplyWithNoAlarmsFound(IBotContext context, string data)
=======
        public static async Task ReplyWithNoAlarmsFound(IBotContext context, string data)
>>>>>>> 142b3255
        {
            await context.SendActivity($"There were no alarms found for {data}.");
        }
<<<<<<< HEAD

        public static void ReplyWithTitlePrompt(IBotContext context, IEnumerable<Alarm> data)
=======
        public static async Task ReplyWithTitlePrompt(IBotContext context, IEnumerable<Alarm> data)
>>>>>>> 142b3255
        {
            await context.SendActivity(AlarmsCard(context, data, "Delete Alarm", "What alarm do you want to delete?"));
        }
<<<<<<< HEAD

        public static void ReplyWithDeletedAlarm(IBotContext context, Alarm data)
=======
        public static async Task ReplyWithDeletedAlarm(IBotContext context, Alarm data)
>>>>>>> 142b3255
        {
            await context.SendActivity($"I have deleted {data.Title} alarm");
        }
    }
}<|MERGE_RESOLUTION|>--- conflicted
+++ resolved
@@ -7,10 +7,6 @@
 using AdaptiveCards;
 using AlarmBot.Models;
 using Microsoft.Bot.Builder;
-<<<<<<< HEAD
-using Microsoft.Bot.Builder.Core.Extensions;
-=======
->>>>>>> 142b3255
 using Microsoft.Bot.Schema;
 
 namespace AlarmBot.Responses
@@ -20,15 +16,10 @@
         public static IMessageActivity AlarmsCard(IBotContext context, IEnumerable<Alarm> alarms, string title, string message)
         {
             IMessageActivity reply = context.Request.CreateReply();
-<<<<<<< HEAD
-
-=======
->>>>>>> 142b3255
             var card = new AdaptiveCard();
             card.Body.Add(new TextBlock() { Text = title, Size = TextSize.Large, Wrap = true, Weight = TextWeight.Bolder });
             if (message != null)
                 card.Body.Add(new TextBlock() { Text = message, Wrap = true });
-
             if (alarms.Any())
             {
                 FactSet factSet = new FactSet();
@@ -52,40 +43,22 @@
             return reply;
         }
 
-<<<<<<< HEAD
-        public static void ReplyWithNoAlarms(IBotContext context)
-=======
         public static async Task ReplyWithNoAlarms(IBotContext context)
->>>>>>> 142b3255
         {
             await context.SendActivity($"There are no alarms defined.");
         }
-<<<<<<< HEAD
-
-        public static void ReplyWithNoAlarmsFound(IBotContext context, string data)
-=======
         public static async Task ReplyWithNoAlarmsFound(IBotContext context, string data)
->>>>>>> 142b3255
         {
             await context.SendActivity($"There were no alarms found for {data}.");
         }
-<<<<<<< HEAD
-
-        public static void ReplyWithTitlePrompt(IBotContext context, IEnumerable<Alarm> data)
-=======
         public static async Task ReplyWithTitlePrompt(IBotContext context, IEnumerable<Alarm> data)
->>>>>>> 142b3255
         {
             await context.SendActivity(AlarmsCard(context, data, "Delete Alarm", "What alarm do you want to delete?"));
         }
-<<<<<<< HEAD
-
-        public static void ReplyWithDeletedAlarm(IBotContext context, Alarm data)
-=======
         public static async Task ReplyWithDeletedAlarm(IBotContext context, Alarm data)
->>>>>>> 142b3255
         {
             await context.SendActivity($"I have deleted {data.Title} alarm");
         }
+
     }
 }